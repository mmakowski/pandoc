--- conflicted
+++ resolved
@@ -80,19 +80,7 @@
 -- and a list of warnings.
 readMarkdownWithWarnings :: ReaderOptions -- ^ Reader options
                          -> String        -- ^ String to parse (assuming @'\n'@ line endings)
-<<<<<<< HEAD
-                         -> (Pandoc, [String])
-readMarkdownWithWarnings opts s = runMarkdown opts s (returnWarnings parseMarkdown)
-
-runMarkdown :: ReaderOptions -> String -> MarkdownParser a -> a
-runMarkdown opts inp p = fst res
-  where
-    imd = readWithM (returnState p) def{ stateOptions = opts } (inp ++ "\n\n")
-    res = runReader imd s
-    s :: ParserState
-    s   = snd $ runReader imd s
-=======
-                         -> Either PandocError (Pandoc, [String])
+                        -> Either PandocError (Pandoc, [String])
 readMarkdownWithWarnings opts s = runMarkdown opts s (returnWarnings parseMarkdown)
 
 runMarkdown :: forall a . ReaderOptions -> String -> MarkdownParser a -> Either PandocError a
@@ -103,7 +91,6 @@
     res = runReader imd s
     s :: ParserState
     s   = either def snd res
->>>>>>> ad39bc70
 
 --
 -- Constants and data structure definitions
@@ -296,24 +283,8 @@
 ignorable :: Text -> Bool
 ignorable t = T.pack "_" `T.isSuffixOf` t
 
-<<<<<<< HEAD
-toMetaValue :: ReaderOptions -> Text -> MetaValue
-toMetaValue opts x =
-  case readMarkdown opts' (T.unpack x) of
-       Pandoc _ [Plain xs] -> MetaInlines xs
-       Pandoc _ [Para xs]
-         | endsWithNewline x -> MetaBlocks [Para xs]
-         | otherwise         -> MetaInlines xs
-       Pandoc _ bs           -> MetaBlocks bs
-  where endsWithNewline t = T.pack "\n" `T.isSuffixOf` t
-        opts' = opts{readerExtensions=readerExtensions opts `Set.difference` meta_exts}
-        meta_exts = Set.fromList [ Ext_pandoc_title_block
-                                 , Ext_mmd_title_block
-                                 , Ext_yaml_metadata_block
-                                 ]
-=======
 toMetaValue :: ReaderOptions -> Text -> Either PandocError MetaValue
-toMetaValue opts x = toMeta <$> readMarkdown opts (T.unpack x)
+toMetaValue opts x = toMeta <$> readMarkdown opts' (T.unpack x)
   where
     toMeta p =
       case p of
@@ -323,7 +294,11 @@
          | otherwise         -> MetaInlines xs
         Pandoc _ bs           -> MetaBlocks bs
     endsWithNewline t = T.pack "\n" `T.isSuffixOf` t
->>>>>>> ad39bc70
+    opts' = opts{readerExtensions=readerExtensions opts `Set.difference` meta_exts}
+    meta_exts = Set.fromList [ Ext_pandoc_title_block
+                             , Ext_mmd_title_block
+                             , Ext_yaml_metadata_block
+                             ]
 
 yamlToMeta :: ReaderOptions -> Yaml.Value -> Either PandocError MetaValue
 yamlToMeta opts (Yaml.String t) = toMetaValue opts t
@@ -499,10 +474,7 @@
   res <- choice [ mempty <$ blanklines
                , codeBlockFenced
                , yamlMetaBlock
-<<<<<<< HEAD
-=======
                , guardEnabled Ext_latex_macros *> macro
->>>>>>> ad39bc70
                -- note: bulletList needs to be before header because of
                -- the possibility of empty list items: -
                , bulletList
@@ -512,7 +484,6 @@
                , htmlBlock
                , table
                , codeBlockIndented
-               , guardEnabled Ext_latex_macros *> macro
                , rawTeXBlock
                , lineBlock
                , blockQuote
@@ -1337,17 +1308,8 @@
 
 pipeTable :: MarkdownParser ([Alignment], [Double], [Blocks], [[Blocks]])
 pipeTable = try $ do
-<<<<<<< HEAD
   (heads,aligns) <- (,) <$> pipeTableRow <*> pipeBreak
   lines' <-  many pipeTableRow
-=======
-  (heads,aligns) <- try ( pipeBreak >>= \als ->
-                     return (replicate (length als) mempty, als))
-                  <|> ( pipeTableRow >>= \row -> pipeBreak >>= \als ->
-
-                          return (row, als) )
-  lines' <- many1 pipeTableRow
->>>>>>> ad39bc70
   let widths = replicate (length aligns) 0.0
   return (aligns, widths, heads, lines')
 
